import { describe, it, expect, afterEach, beforeAll } from "vitest";
import { StdioClientTransport } from "@modelcontextprotocol/sdk/client/stdio.js";
import { Client } from "@modelcontextprotocol/sdk/client/index.js";
import { join } from "path";
import { fileURLToPath } from "url";
import { dirname } from "path";
import { existsSync } from "fs";

const __filename = fileURLToPath(import.meta.url);
const __dirname = dirname(__filename);

describe("MCP Server stdio transport", () => {
  const serverPath = join(__dirname, "../../dist/bin.js");
  const configPath = join(__dirname, "../../mcp.test.json");
  let client: Client | null = null;
  let transport: StdioClientTransport | null = null;

  beforeAll(() => {
    // Ensure the server is built
    if (!existsSync(serverPath)) {
      throw new Error(
        `Server not built. Run 'npm run build' first. Expected at: ${serverPath}`
      );
    }
    if (!existsSync(configPath)) {
      throw new Error(`Test config not found at: ${configPath}`);
    }
  });

  afterEach(async () => {
    // Clean up client and transport
    if (client) {
      await client.close();
      client = null;
    }
    if (transport) {
      await transport.close();
      transport = null;
    }
  });

<<<<<<< HEAD
  it("should connect via stdio and call tools successfully", async () => {
=======
  // Extended timeout needed due to slow spawn time of multiple MCP server connections in mcp.test.json
  it("should connect via stdio and call tools successfully", { timeout: 10000 }, async () => {
>>>>>>> 12d0e225
    // Create stdio transport
    transport = new StdioClientTransport({
      command: "node",
      args: [serverPath, "--transport", "stdio", "--mcp-config", configPath],
      env: { ...process.env, NODE_ENV: "test" },
    });

    // Create MCP client
    client = new Client(
      {
        name: "test-client",
        version: "1.0.0",
      },
      {
        capabilities: {},
      }
    );

    // Connect to server - this proves stdio transport is working
    await expect(client.connect(transport)).resolves.not.toThrow();

    // List tools to verify protocol is working
    const toolsResponse = await client.listTools();
    expect(toolsResponse.tools).toBeDefined();
    expect(Array.isArray(toolsResponse.tools)).toBe(true);
    expect(toolsResponse.tools.length).toBeGreaterThan(0);

    // Call list-available-tools - should work reliably
    const toolResult = await client.callTool({
      name: "list-available-tools",
      arguments: {},
    });

    expect(toolResult).toBeDefined();
    expect(toolResult.content).toBeDefined();
  });

<<<<<<< HEAD
  it("should handle concurrent operations", async () => {
=======
  // Extended timeout needed due to slow spawn time of multiple MCP server connections in mcp.test.json
  it("should handle concurrent operations", { timeout: 10000 }, async () => {
>>>>>>> 12d0e225
    transport = new StdioClientTransport({
      command: "node",
      args: [serverPath, "--transport", "stdio", "--mcp-config", configPath],
      env: { ...process.env, NODE_ENV: "test" },
    });

    client = new Client(
      {
        name: "test-client",
        version: "1.0.0",
      },
      {
        capabilities: {},
      }
    );

    await client.connect(transport);

    // Multiple concurrent tool calls
    const [result1, result2, result3] = await Promise.all([
      client.listTools(),
      client.callTool({ name: "list-available-tools", arguments: {} }),
      client.callTool({ name: "list-saved-toolsets", arguments: {} }),
    ]);

    // All should succeed
    expect(result1.tools).toBeDefined();
    expect(result2.content).toBeDefined();
    expect(result3.content).toBeDefined();
  });

<<<<<<< HEAD
  it("should properly handle errors without breaking stdio protocol", async () => {
=======
  // Extended timeout needed due to slow spawn time of multiple MCP server connections in mcp.test.json
  it("should properly handle errors without breaking stdio protocol", { timeout: 10000 }, async () => {
>>>>>>> 12d0e225
    transport = new StdioClientTransport({
      command: "node",
      args: [serverPath, "--transport", "stdio", "--mcp-config", configPath],
      env: { ...process.env, NODE_ENV: "test" },
    });

    client = new Client(
      {
        name: "test-client",
        version: "1.0.0",
      },
      {
        capabilities: {},
      }
    );

    await client.connect(transport);

    // Try to call a non-existent tool
    await expect(
      client.callTool({
        name: "non-existent-tool",
        arguments: {},
      })
    ).rejects.toThrow();

    // The client should still work after an error
    const tools = await client.listTools();
    expect(tools.tools).toBeDefined();
  });
});<|MERGE_RESOLUTION|>--- conflicted
+++ resolved
@@ -39,12 +39,8 @@
     }
   });
 
-<<<<<<< HEAD
-  it("should connect via stdio and call tools successfully", async () => {
-=======
   // Extended timeout needed due to slow spawn time of multiple MCP server connections in mcp.test.json
   it("should connect via stdio and call tools successfully", { timeout: 10000 }, async () => {
->>>>>>> 12d0e225
     // Create stdio transport
     transport = new StdioClientTransport({
       command: "node",
@@ -82,12 +78,8 @@
     expect(toolResult.content).toBeDefined();
   });
 
-<<<<<<< HEAD
-  it("should handle concurrent operations", async () => {
-=======
   // Extended timeout needed due to slow spawn time of multiple MCP server connections in mcp.test.json
   it("should handle concurrent operations", { timeout: 10000 }, async () => {
->>>>>>> 12d0e225
     transport = new StdioClientTransport({
       command: "node",
       args: [serverPath, "--transport", "stdio", "--mcp-config", configPath],
@@ -119,12 +111,8 @@
     expect(result3.content).toBeDefined();
   });
 
-<<<<<<< HEAD
-  it("should properly handle errors without breaking stdio protocol", async () => {
-=======
   // Extended timeout needed due to slow spawn time of multiple MCP server connections in mcp.test.json
   it("should properly handle errors without breaking stdio protocol", { timeout: 10000 }, async () => {
->>>>>>> 12d0e225
     transport = new StdioClientTransport({
       command: "node",
       args: [serverPath, "--transport", "stdio", "--mcp-config", configPath],
