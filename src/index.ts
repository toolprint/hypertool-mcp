#!/usr/bin/env node
/**
 * HyperTool MCP server main entry point
 */

import { Command } from 'commander';
import chalk from 'chalk';
import { RuntimeOptions, RuntimeTransportType } from "./types/runtime.js";
import { APP_DESCRIPTION, APP_VERSION, APP_TECHNICAL_NAME, APP_NAME } from "./config/appConfig.js";
import type { TransportConfig } from "./server/types.js";

async function handleInstallOption(installArgs: string[], isDryRun: boolean) {
  if (!installArgs || installArgs.length === 0) {
    console.error(chalk.red('❌ No install option provided'));
    console.error(chalk.yellow('   Valid options: claude-desktop (cd), cursor, claude-code (cc)'));
    console.error(chalk.cyan('   Usage: hypertool-mcp --install claude-desktop --dry-run'));
    throw new Error('No install option provided');
  }

  const [option] = installArgs;

  // Normalize option aliases
  const normalizedOption = (() => {
    switch (option.toLowerCase()) {
      case 'claude-desktop':
      case 'cd':
        return 'claude-desktop';
      case 'cursor':
        return 'cursor';
      case 'claude-code':
      case 'cc':
        return 'claude-code';
      default:
        return null;
    }
  })();

  if (!normalizedOption) {
    console.error(chalk.red('❌ Invalid install option: ' + option));
    console.error(chalk.yellow('   Valid options: claude-desktop (cd), cursor, claude-code (cc)'));
    throw new Error('Invalid install option');
  }

  try {
    switch (normalizedOption) {
      case 'claude-desktop':
        const { ClaudeDesktopSetup } = await import('./scripts/claude-desktop-setup.js');
        const setup = new ClaudeDesktopSetup();
        await setup.run(isDryRun);
        break;
      case 'cursor':
        throw new Error(chalk.yellow('⚠️  Cursor integration not yet implemented'));
        break;
      case 'claude-code':
        throw new Error(chalk.yellow('⚠️  Claude Code integration not yet implemented'));
        break;
      default:
        throw new Error(chalk.red('❌ Invalid install option: ' + option));
    }

  } catch (error) {
    throw new Error(chalk.red(`❌ Failed to run ${normalizedOption} setup:`), error as Error);
  }
}


/**
 * Parse CLI arguments and return runtime options
 */
async function parseCliArguments(): Promise<RuntimeOptions> {
  const program = new Command();

  program
    .name(APP_TECHNICAL_NAME)
    .description(chalk.blue(APP_DESCRIPTION))
    .version(APP_VERSION)
    .option(
      '--transport <type>',
      chalk.cyan('Transport protocol to use') + ' (http, stdio)',
      'stdio'
    )
    .option(
      '--port <number>',
      chalk.cyan('Port number for HTTP transport') + ' (only valid with --transport http)'
    )
    .option(
      '--debug',
      chalk.cyan('Enable debug mode with verbose logging'),
      false
    )
    .option(
      '--insecure',
      chalk.yellow('Allow tools with changed reference hashes') + chalk.red(' (insecure mode)'),
      false
    )
    .option(
      '--equip-toolset <name>',
      chalk.cyan('Toolset name to equip on startup')
    )
    .option(
      '--mcp-config <path>',
      chalk.cyan('Path to MCP configuration file') + ' (.mcp.json)'
    )
    .option(
      '--log-level <level>',
      chalk.cyan('Log level') + ' (trace, debug, info, warn, error, fatal)',
      'info'
    )
    .option(
      '--dry-run',
      chalk.cyan('Show what would be done without making changes') + chalk.yellow(' (only valid with --install)'),
      false
    )
    .option(
      '--install <option>',
      chalk.cyan('Install and configure integrations.\n') +
      chalk.white('Options: claude-desktop (cd), cursor, claude-code (cc)\n') +
      chalk.yellow('Examples:\n') +
      chalk.gray('  hypertool-mcp --install claude-desktop\n') +
      chalk.gray('  hypertool-mcp --install cursor --dry-run\n') +
      chalk.gray('  hypertool-mcp --install cc --dry-run')
    )

  // program.addCommand(createInstallCommand());
  await program.parseAsync();

<<<<<<< HEAD
  // Add install subcommand
  const installCommand = program
    .command('install')
    .description(chalk.blue('Install integrations and extensions'));

  installCommand
    .command('claude-code')
    .alias('cc')
    .description(chalk.cyan('Install Claude Code integration commands'))
    .option('--dry-run', chalk.cyan('Show what would be installed without actually installing'))
    .action(async (options) => {
      const { installClaudeCodeCommands } = await import('./scripts/claude-code/setup.js');
      await installClaudeCodeCommands({ dryRun: options.dryRun });
      process.exit(0);
    });

  program.parse();
=======
>>>>>>> d16c68d8
  const options = program.opts();
  console.log(options)

  // Validate that --dry-run is only used with --install
  if (options.dryRun && !options.install) {
    console.error(chalk.red('❌ --dry-run flag can only be used with --install'));
    console.error(chalk.yellow('   Usage: hypertool-mcp --install claude-desktop --dry-run'));
    throw new Error('Invalid install option');
  }

  if (options.install) {
    console.log('HERE INSTALL')
    await handleInstallOption([options.install], options.dryRun);
    process.exit(0);
  }

  console.log('HERE NO INSTALL')

  // Validate transport type
  const transport = options.transport as RuntimeTransportType;
  if (!['http', 'stdio'].includes(transport)) {
    console.error(chalk.red(`❌ Invalid transport type: ${transport}`));
    console.error(chalk.yellow('   Valid options: http, stdio'));
    process.exit(1);
  }

  // Validate port is only used with http transport
  if (options.port && transport !== 'http') {
    console.error(chalk.red('❌ --port flag can only be used with --transport http'));
    process.exit(1);
  }

  const port = options.port ? parseInt(options.port) : 3000;
  if (isNaN(port) || port < 1 || port > 65535) {
    console.error(chalk.red(`❌ Invalid port number: ${options.port}`));
    console.error(chalk.yellow('   Port must be between 1 and 65535'));
    process.exit(1);
  }

  // Validate log level
  const logLevel = options.logLevel;
  const validLogLevels = ['trace', 'debug', 'info', 'warn', 'error', 'fatal'];
  if (!validLogLevels.includes(logLevel)) {
    console.error(chalk.red(`❌ Invalid log level: ${logLevel}`));
    console.error(chalk.yellow(`   Valid options: ${validLogLevels.join(', ')}`));
    process.exit(1);
  }

  return {
    transport,
    port: transport === 'http' ? port : undefined,
    debug: options.debug || false,
    insecure: options.insecure || false,
    equipToolset: options.equipToolset,
    configPath: options.mcpConfig,
    logLevel,
  };
}

/**
 * Main entry point for HyperTool MCP server
 */
async function main(): Promise<void> {
  try {
    // Parse CLI arguments
    const runtimeOptions = await parseCliArguments();

    // Dynamic imports for all modules that might create worker threads
    const { logger } = await import("./logging/index.js");
    const { displayServerBanner, output } = await import("./logging/output.js");
    const { discoverMcpConfig } = await import("./config/mcpConfigLoader.js");

    // Update logger configuration
    logger.updateConfig({
      level: (runtimeOptions.logLevel || (runtimeOptions.debug ? 'debug' : 'info')) as any,
    });

    // Discover MCP configuration
    const configResult = await discoverMcpConfig(
      runtimeOptions.configPath,
      true // Update preference when CLI path is provided
    );

    // Handle configuration discovery results
    if (!configResult.configPath) {
      console.error(chalk.red("❌ No MCP configuration found"));
      console.error("");
      console.error(chalk.yellow(configResult.errorMessage || "Unknown configuration error"));
      console.error("");
      console.error(chalk.cyan("💡 Use --mcp-config <path> to specify a configuration file"));
      process.exit(1);
    }

    // Display config source info in debug mode
    if (runtimeOptions.debug) {
      const sourceText = {
        cli: "command line argument",
        preference: "user preference",
        discovered: "automatic discovery",
        none: "unknown source"
      }[configResult.source];
    }

    // Create transport config from runtime options
    // Dynamic import of server modules only when needed
    const { MetaMCPServerFactory } = await import("./server/index.js");

    const transportConfig: TransportConfig = {
      type: runtimeOptions.transport,
      ...(runtimeOptions.transport === 'http' && {
        port: runtimeOptions.port || 3000,
        host: "localhost"
      }),
    };

    // Create server instance
    const server = MetaMCPServerFactory.createDefaultServer(transportConfig);

    // Setup graceful shutdown
    const shutdown = async () => {
      if (runtimeOptions.debug) {
        console.log(chalk.yellow(`🛑 Shutting down HyperTool server...`));
      }
      // Remove process listeners to prevent memory leaks
      process.removeListener("SIGINT", shutdown);
      process.removeListener("SIGTERM", shutdown);

      await server.stop();
      process.exit(0);
    };

    process.on("SIGINT", shutdown);
    process.on("SIGTERM", shutdown);

    // Display server banner before starting (especially important for stdio)
    output.clearTerminal();
    displayServerBanner(
      APP_NAME,
      runtimeOptions.transport,
      runtimeOptions.port,
      runtimeOptions.transport === 'http' ? 'localhost' : undefined
    );

    // Start server
    const initOptions = MetaMCPServerFactory.createInitOptions({
      transport: transportConfig,
      debug: runtimeOptions.debug,
      configPath: configResult.configPath,
    });

    await server.start(initOptions, runtimeOptions);

    if (runtimeOptions.insecure) {
      logger.warn(chalk.red("⚠️  INSECURE MODE: Tools with changed reference hashes are allowed"));
    }

    output.displaySeparator();
  } catch (error) {
    console.error(chalk.red(`❌ Failed to start HyperTool server:`), error);
    process.exit(1);
  }
}

// Run if this file is executed directly
import { fileURLToPath } from 'url';
import { dirname } from 'path';

const __filename = fileURLToPath(import.meta.url);
const __dirname = dirname(__filename);

if (import.meta.url === `file://${process.argv[1]}`) {
  main().catch(console.error);
}

export { main };
export * from "./server/index.js";
export * from "./config/index.js";
export * from "./types/config.js";
export * from "./types/runtime.js";
export * from "./router/index.js";<|MERGE_RESOLUTION|>--- conflicted
+++ resolved
@@ -52,7 +52,8 @@
         throw new Error(chalk.yellow('⚠️  Cursor integration not yet implemented'));
         break;
       case 'claude-code':
-        throw new Error(chalk.yellow('⚠️  Claude Code integration not yet implemented'));
+        const { installClaudeCodeCommands } = await import('./scripts/claude-code/setup.js');
+        await installClaudeCodeCommands({ dryRun: isDryRun });
         break;
       default:
         throw new Error(chalk.red('❌ Invalid install option: ' + option));
@@ -124,26 +125,6 @@
   // program.addCommand(createInstallCommand());
   await program.parseAsync();
 
-<<<<<<< HEAD
-  // Add install subcommand
-  const installCommand = program
-    .command('install')
-    .description(chalk.blue('Install integrations and extensions'));
-
-  installCommand
-    .command('claude-code')
-    .alias('cc')
-    .description(chalk.cyan('Install Claude Code integration commands'))
-    .option('--dry-run', chalk.cyan('Show what would be installed without actually installing'))
-    .action(async (options) => {
-      const { installClaudeCodeCommands } = await import('./scripts/claude-code/setup.js');
-      await installClaudeCodeCommands({ dryRun: options.dryRun });
-      process.exit(0);
-    });
-
-  program.parse();
-=======
->>>>>>> d16c68d8
   const options = program.opts();
   console.log(options)
 
