--- conflicted
+++ resolved
@@ -86,32 +86,16 @@
  */
 async function main(): Promise<void> {
   try {
-<<<<<<< HEAD
     // Parse CLI arguments
     const runtimeOptions = parseCliArguments();
-=======
-    // Parse command line arguments for transport type
-    const args = process.argv.slice(2);
-    const transportType = args.includes("--http") ? "http" : "stdio";
-    const port = args.includes("--port")
-      ? parseInt(args[args.indexOf("--port") + 1])
-      : 3000;
-    const debug = args.includes("--debug");
-    const enableCallTool = args.includes("--enable-call-tool");
->>>>>>> bcd80b85
 
     // Create transport config from runtime options
     const transportConfig: TransportConfig = {
-<<<<<<< HEAD
-      type: runtimeOptions.transport === 'http' ? 'sse' : 'stdio',
+      type: runtimeOptions.transport,
       ...(runtimeOptions.transport === 'http' && { 
         port: runtimeOptions.port || 3000, 
         host: "localhost" 
       }),
-=======
-      type: transportType,
-      ...(transportType === "http" && { port, host: "localhost" }),
->>>>>>> bcd80b85
     };
 
     // Create server instance
@@ -138,24 +122,17 @@
 
     await server.start(initOptions);
 
-<<<<<<< HEAD
     // Display startup messages with colored output
     if (runtimeOptions.debug) {
       console.log(chalk.green(`✅ Meta-MCP server running on ${runtimeOptions.transport} transport`));
       if (runtimeOptions.transport === "http") {
-        console.log(chalk.blue(`🌐 HTTP/SSE server listening on http://localhost:${runtimeOptions.port || 3000}`));
+        console.log(chalk.blue(`🌐 HTTP server listening on http://localhost:${runtimeOptions.port || 3000}`));
       }
       if (runtimeOptions.insecure) {
         console.log(chalk.red("⚠️  INSECURE MODE: Tools with changed reference hashes are allowed"));
       }
       if (runtimeOptions.useToolset) {
         console.log(chalk.cyan(`🛠️  Using toolset: ${runtimeOptions.useToolset}`));
-=======
-    if (debug) {
-      console.log(`Meta-MCP server running on ${transportType} transport`);
-      if (transportType === "http") {
-        console.log(`HTTP server listening on http://localhost:${port}`);
->>>>>>> bcd80b85
       }
     }
 
