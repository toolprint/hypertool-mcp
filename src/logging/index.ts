--- conflicted
+++ resolved
@@ -91,19 +91,6 @@
     );
   }
 
-<<<<<<< HEAD
-  private createConsoleStream() {
-    // Always use pino-pretty for console output for better readability
-    return pino.transport({
-      target: "pino-pretty",
-      options: {
-        colorize: this.config.colorize,
-        translateTime: "SYS:standard",
-        include: "level,time,msg",
-        ignore: "pid,hostname", // Simplify output
-      },
-    });
-=======
   private getSharedConsoleStream() {
     // Create shared console transport only once
     if (!sharedConsoleTransport) {
@@ -118,7 +105,6 @@
       });
     }
     return sharedConsoleTransport;
->>>>>>> d16c68d8
   }
 
   private createFileStream() {
