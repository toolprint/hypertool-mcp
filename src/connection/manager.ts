/**
 * Connection manager for handling multiple MCP server connections
 */

import { EventEmitter } from "events";
import { ServerConfig } from "../types/config";
import {
  Connection,
  ConnectionEventType,
  ConnectionEventCallback,
  ConnectionEvent,
  ConnectionStatus,
  ConnectionPoolConfig,
  IConnectionManager,
  IConnectionPool,
} from "./types";
import { ConnectionPool } from "./pool";
import { ConnectionFactory } from "./factory";
import { HealthMonitor, HealthState } from "./health-monitor";
import { 
  ConnectionError, 
  ServerUnavailableError, 
  ConfigurationError,
  TimeoutError 
} from "../errors";
import { Logger, createLogger } from "../logging";
import { RecoveryCoordinator } from "../errors/recovery";

/**
 * Connection manager orchestrates connections to multiple MCP servers
 */
export class ConnectionManager
  extends EventEmitter
  implements IConnectionManager
{
  private _pool: IConnectionPool;
  private servers: Record<string, ServerConfig> = {};
  private isInitialized = false;
  private isStarted = false;
  private _healthMonitor: HealthMonitor;
  private logger: Logger;
  private recoveryCoordinator: RecoveryCoordinator;

  constructor(
    poolConfig: ConnectionPoolConfig = {},
    connectionFactory?: ConnectionFactory
  ) {
    super();
    this._pool = new ConnectionPool(poolConfig, connectionFactory);
    this._healthMonitor = new HealthMonitor({
      checkInterval: poolConfig.healthCheckInterval || 30000
    });
    this.logger = createLogger("ConnectionManager");
    this.recoveryCoordinator = new RecoveryCoordinator();
    this.setupPoolEventForwarding();
    this.setupHealthMonitoring();
  }

  /**
   * Get the connection pool
   */
  get pool(): IConnectionPool {
    return this._pool;
  }

  /**
   * Get the health monitor
   */
  get healthMonitor(): HealthMonitor {
    return this._healthMonitor;
  }

  /**
   * Get the status of all connections
   */
  get status(): Record<string, ConnectionStatus> {
    return this._pool.status;
  }

  /**
   * Initialize the connection manager with server configurations
   */
  async initialize(servers: Record<string, ServerConfig>): Promise<void> {
    if (this.isInitialized) {
      throw new ConfigurationError("Connection manager is already initialized");
    }

<<<<<<< HEAD
    this.servers = { ...servers };

    // Validate all server configurations
    this.validateServerConfigurations();

    // Add all servers to the pool - fail fast on any error
    const serverEntries = Object.entries(this.servers);
    for (const [serverName, config] of serverEntries) {
      try {
        await this._pool.addConnection(serverName, config);
      } catch (error) {
        console.error(`\n❌ FATAL ERROR: Failed to initialize server "${serverName}"`);
        console.error(`   Error: ${(error as Error).message}`);
        console.error(`\n💡 Resolution: Please check your MCP configuration and ensure all server names are unique.`);
        console.error(`   Configuration file: Check for duplicate server names in mcpServers section.`);
        console.error(`\n🚫 Meta-MCP server cannot start with conflicting server configurations.`);
        process.exit(1);
      }
    }

    this.isInitialized = true;

    this.emit("initialized", {
      serverCount: Object.keys(this.servers).length,
      servers: Object.keys(this.servers),
    });
=======
    try {
      this.servers = { ...servers };
      
      // Validate all server configurations
      this.validateServerConfigurations();

      this.logger.info("Initializing connection manager", {
        serverCount: Object.keys(servers).length,
        servers: Object.keys(servers),
      });

      // Add all servers to the pool
      const addPromises = Object.entries(this.servers).map(
        async ([serverName, config]) => {
          try {
            await this._pool.addConnection(serverName, config);
            
            // Add connection to health monitor
            const connection = this._pool.getConnection(serverName);
            if (connection) {
              this._healthMonitor.addConnection(connection);
            }
            
            this.logger.debug("Server added to pool", { serverName });
          } catch (error) {
            const connectionError = new ConnectionError(
              `Failed to add server to pool: ${error instanceof Error ? error.message : String(error)}`,
              serverName,
              false,
              { originalError: error }
            );
            
            this.logger.error("Failed to add server to pool", {
              serverName,
              error: connectionError.message,
            }, connectionError);
            
            throw connectionError;
          }
        }
      );

      const results = await Promise.allSettled(addPromises);
      const failures = results.filter(result => result.status === 'rejected');
      
      if (failures.length > 0) {
        this.logger.warn("Some servers failed to initialize", {
          failureCount: failures.length,
          totalServers: results.length,
        });
      }

      this.isInitialized = true;
      
      this.logger.info("Connection manager initialized", {
        serverCount: Object.keys(this.servers).length,
        successfulServers: results.length - failures.length,
        failedServers: failures.length,
      });
      
      this.emit("initialized", {
        serverCount: Object.keys(this.servers).length,
        servers: Object.keys(this.servers),
        successfulServers: results.length - failures.length,
        failedServers: failures.length,
      });
    } catch (error) {
      this.logger.error("Failed to initialize connection manager", {}, error as Error);
      throw error;
    }
>>>>>>> f5c74f7b
  }

  /**
   * Connect to a specific server
   */
  async connect(serverName: string): Promise<void> {
    this.ensureInitialized();

    const connection = this._pool.getConnection(serverName);
    if (!connection) {
      throw new ServerUnavailableError(
        serverName,
        "Server not found in connection pool",
        { operation: "connect" }
      );
    }

    if (connection.isConnected()) {
      this.logger.debug("Server already connected", { serverName });
      return;
    }

    try {
      this.logger.info("Connecting to server", { serverName });
      
      await this.recoveryCoordinator.executeWithRecovery(
        () => connection.connect(),
        "connect",
        `connection-${serverName}`,
        { serverName }
      );
      
      this.logger.info("Successfully connected to server", { serverName });
    } catch (error) {
      const connectionError = new ConnectionError(
        `Failed to connect to server: ${error instanceof Error ? error.message : String(error)}`,
        serverName,
        true,
        { originalError: error }
      );
      
      this.logger.error("Failed to connect to server", {
        serverName,
        error: connectionError.message,
      }, connectionError);
      
      throw connectionError;
    }
  }

  /**
   * Disconnect from a specific server
   */
  async disconnect(serverName: string): Promise<void> {
    this.ensureInitialized();

    const connection = this._pool.getConnection(serverName);
    if (!connection) {
      return;
    }

    try {
      await connection.disconnect();
    } catch (error) {
      console.error(`Failed to disconnect from server "${serverName}":`, error);
      throw error;
    }
  }

  /**
   * Reconnect to a specific server
   */
  async reconnect(serverName: string): Promise<void> {
    this.ensureInitialized();

    await this.disconnect(serverName);
    await this.connect(serverName);
  }

  /**
   * Get a specific connection
   */
  getConnection(serverName: string): Connection | undefined {
    return this._pool.getConnection(serverName);
  }

  /**
   * Get names of all connected servers
   */
  getConnectedServers(): string[] {
    return this._pool.getConnectedServers();
  }

  /**
   * Check if a specific server is connected
   */
  isServerConnected(serverName: string): boolean {
    const connection = this._pool.getConnection(serverName);
    return connection?.isConnected() ?? false;
  }

  /**
   * Start the connection manager
   */
  async start(): Promise<void> {
    this.ensureInitialized();

    if (this.isStarted) {
      return;
    }

    try {
      await this._pool.start();
      this._healthMonitor.start();
      this.isStarted = true;

      this.emit("started", {
        serverCount: Object.keys(this.servers).length,
        connectedServers: this.getConnectedServers(),
      });
    } catch (error) {
      console.error("Failed to start connection manager:", error);
      throw error;
    }
  }

  /**
   * Stop the connection manager
   */
  async stop(): Promise<void> {
    if (!this.isStarted) {
      return;
    }

    try {
      await this._pool.stop();
      this._healthMonitor.stop();
      this.isStarted = false;

      this.emit("stopped", {
        serverCount: Object.keys(this.servers).length,
      });
    } catch (error) {
      console.error("Failed to stop connection manager:", error);
      throw error;
    }
  }

  /**
   * Add a new server configuration
   */
  async addServer(serverName: string, config: ServerConfig): Promise<void> {
    this.ensureInitialized();

    if (this.servers[serverName]) {
      const error = new Error(
        `❌ Server name conflict detected: "${serverName}" already exists.\n` +
        `💡 Resolution: Use a unique server name or remove the existing server first.\n` +
        `📋 Existing servers: ${Object.keys(this.servers).join(', ')}`
      );
      console.error(error.message);
      throw error;
    }

    this.servers[serverName] = config;
    await this._pool.addConnection(serverName, config);
<<<<<<< HEAD

=======
    
    // Add to health monitor
    const connection = this._pool.getConnection(serverName);
    if (connection) {
      this._healthMonitor.addConnection(connection);
    }
    
>>>>>>> f5c74f7b
    // Auto-connect if manager is started
    if (this.isStarted) {
      try {
        await this.connect(serverName);
      } catch (error) {
        console.warn(
          `Failed to auto-connect to new server "${serverName}":`,
          error
        );
      }
    }

    this.emit("serverAdded", { serverName, config });
  }

  /**
   * Remove a server configuration
   */
  async removeServer(serverName: string): Promise<void> {
    this.ensureInitialized();

    if (!this.servers[serverName]) {
      return;
    }

    await this._pool.removeConnection(serverName);
    this._healthMonitor.removeConnection(serverName);
    delete this.servers[serverName];

    this.emit("serverRemoved", { serverName });
  }

  /**
   * Get server configuration
   */
  getServerConfig(serverName: string): ServerConfig | undefined {
    return this.servers[serverName];
  }

  /**
   * Get all server names
   */
  getServerNames(): string[] {
    return Object.keys(this.servers);
  }

  /**
   * Get connection statistics
   */
  getStats() {
    const serverNames = this.getServerNames();
    const connectedServers = this.getConnectedServers();

    return {
      totalServers: serverNames.length,
      connectedServers: connectedServers.length,
      disconnectedServers: serverNames.length - connectedServers.length,
      connectionRate:
        serverNames.length > 0
          ? connectedServers.length / serverNames.length
          : 0,
      activeConnections: this._pool.activeConnections,
      poolSize: this._pool.size,
    };
  }

  /**
   * Validate server configurations
   */
  private validateServerConfigurations(): void {
    for (const [serverName, config] of Object.entries(this.servers)) {
      if (!config || typeof config !== "object") {
        throw new Error(`Invalid configuration for server "${serverName}"`);
      }

      if (!config.type || (config.type !== "stdio" && config.type !== "sse")) {
        throw new Error(
          `Invalid transport type for server "${serverName}": ${(config as any).type}`
        );
      }
    }
  }

  /**
   * Setup health monitoring integration
   */
  private setupHealthMonitoring(): void {
    // Forward health state changes to tool availability events
    this._healthMonitor.on("stateChange", (result, previousState) => {
      this.emit("serverHealthChanged", {
        serverName: result.serverName,
        newState: result.state,
        previousState,
        lastHealthyAt: result.lastHealthyAt,
        error: result.error,
      });

      // Emit tool availability change events
      if (result.state !== HealthState.HEALTHY && previousState === HealthState.HEALTHY) {
        this.emit("serverToolsUnavailable", {
          serverName: result.serverName,
          reason: result.state,
          error: result.error,
        });
      } else if (result.state === HealthState.HEALTHY && previousState !== HealthState.HEALTHY) {
        this.emit("serverToolsAvailable", {
          serverName: result.serverName,
          recoveredFrom: previousState,
        });
      }
    });
  }

  /**
   * Setup event forwarding from the pool
   */
  private setupPoolEventForwarding(): void {
    const eventTypes: ConnectionEventType[] = [
      "connecting",
      "connected",
      "disconnected",
      "reconnecting",
      "failed",
      "error",
    ];

    eventTypes.forEach((eventType) => {
      this._pool.on(eventType, (event: ConnectionEvent) => {
        this.emit(eventType, event);
      });
    });

    // Forward pool-specific events
    this._pool.on("poolStarted" as any, () => {
      this.emit("poolStarted" as any);
    });

    this._pool.on("poolStopped" as any, () => {
      this.emit("poolStopped" as any);
    });

    this._pool.on("connectionAdded" as any, (data: any) => {
      this.emit("connectionAdded" as any, data);
    });

    this._pool.on("connectionRemoved" as any, (data: any) => {
      this.emit("connectionRemoved" as any, data);
    });
  }

  /**
   * Ensure the manager is initialized
   */
  private ensureInitialized(): void {
    if (!this.isInitialized) {
      throw new Error(
        "Connection manager not initialized. Call initialize() first."
      );
    }
  }

  /**
   * Override EventEmitter methods for type safety
   */
  on(event: ConnectionEventType, listener: ConnectionEventCallback): this;
  on(event: string, listener: (...args: any[]) => void): this;
  on(event: string | ConnectionEventType, listener: any): this {
    return super.on(event, listener);
  }

  off(event: ConnectionEventType, listener: ConnectionEventCallback): this;
  off(event: string, listener: (...args: any[]) => void): this;
  off(event: string | ConnectionEventType, listener: any): this {
    return super.off(event, listener);
  }

  emit(event: ConnectionEventType, data: ConnectionEvent): boolean;
  emit(event: string, ...args: any[]): boolean;
  emit(event: string | ConnectionEventType, ...args: any[]): boolean {
    return super.emit(event, ...args);
  }
}<|MERGE_RESOLUTION|>--- conflicted
+++ resolved
@@ -34,12 +34,12 @@
   implements IConnectionManager
 {
   private _pool: IConnectionPool;
+  private _healthMonitor: HealthMonitor;
+  private _logger: Logger;
+  private _recoveryCoordinator: RecoveryCoordinator;
   private servers: Record<string, ServerConfig> = {};
   private isInitialized = false;
   private isStarted = false;
-  private _healthMonitor: HealthMonitor;
-  private logger: Logger;
-  private recoveryCoordinator: RecoveryCoordinator;
 
   constructor(
     poolConfig: ConnectionPoolConfig = {},
@@ -47,13 +47,10 @@
   ) {
     super();
     this._pool = new ConnectionPool(poolConfig, connectionFactory);
-    this._healthMonitor = new HealthMonitor({
-      checkInterval: poolConfig.healthCheckInterval || 30000
-    });
-    this.logger = createLogger("ConnectionManager");
-    this.recoveryCoordinator = new RecoveryCoordinator();
+    this._healthMonitor = new HealthMonitor();
+    this._logger = createLogger('ConnectionManager');
+    this._recoveryCoordinator = new RecoveryCoordinator();
     this.setupPoolEventForwarding();
-    this.setupHealthMonitoring();
   }
 
   /**
@@ -64,13 +61,6 @@
   }
 
   /**
-   * Get the health monitor
-   */
-  get healthMonitor(): HealthMonitor {
-    return this._healthMonitor;
-  }
-
-  /**
    * Get the status of all connections
    */
   get status(): Record<string, ConnectionStatus> {
@@ -82,10 +72,9 @@
    */
   async initialize(servers: Record<string, ServerConfig>): Promise<void> {
     if (this.isInitialized) {
-      throw new ConfigurationError("Connection manager is already initialized");
-    }
-
-<<<<<<< HEAD
+      throw new Error("Connection manager is already initialized");
+    }
+
     this.servers = { ...servers };
 
     // Validate all server configurations
@@ -112,78 +101,6 @@
       serverCount: Object.keys(this.servers).length,
       servers: Object.keys(this.servers),
     });
-=======
-    try {
-      this.servers = { ...servers };
-      
-      // Validate all server configurations
-      this.validateServerConfigurations();
-
-      this.logger.info("Initializing connection manager", {
-        serverCount: Object.keys(servers).length,
-        servers: Object.keys(servers),
-      });
-
-      // Add all servers to the pool
-      const addPromises = Object.entries(this.servers).map(
-        async ([serverName, config]) => {
-          try {
-            await this._pool.addConnection(serverName, config);
-            
-            // Add connection to health monitor
-            const connection = this._pool.getConnection(serverName);
-            if (connection) {
-              this._healthMonitor.addConnection(connection);
-            }
-            
-            this.logger.debug("Server added to pool", { serverName });
-          } catch (error) {
-            const connectionError = new ConnectionError(
-              `Failed to add server to pool: ${error instanceof Error ? error.message : String(error)}`,
-              serverName,
-              false,
-              { originalError: error }
-            );
-            
-            this.logger.error("Failed to add server to pool", {
-              serverName,
-              error: connectionError.message,
-            }, connectionError);
-            
-            throw connectionError;
-          }
-        }
-      );
-
-      const results = await Promise.allSettled(addPromises);
-      const failures = results.filter(result => result.status === 'rejected');
-      
-      if (failures.length > 0) {
-        this.logger.warn("Some servers failed to initialize", {
-          failureCount: failures.length,
-          totalServers: results.length,
-        });
-      }
-
-      this.isInitialized = true;
-      
-      this.logger.info("Connection manager initialized", {
-        serverCount: Object.keys(this.servers).length,
-        successfulServers: results.length - failures.length,
-        failedServers: failures.length,
-      });
-      
-      this.emit("initialized", {
-        serverCount: Object.keys(this.servers).length,
-        servers: Object.keys(this.servers),
-        successfulServers: results.length - failures.length,
-        failedServers: failures.length,
-      });
-    } catch (error) {
-      this.logger.error("Failed to initialize connection manager", {}, error as Error);
-      throw error;
-    }
->>>>>>> f5c74f7b
   }
 
   /**
@@ -194,43 +111,18 @@
 
     const connection = this._pool.getConnection(serverName);
     if (!connection) {
-      throw new ServerUnavailableError(
-        serverName,
-        "Server not found in connection pool",
-        { operation: "connect" }
-      );
+      throw new Error(`Server "${serverName}" not found in pool`);
     }
 
     if (connection.isConnected()) {
-      this.logger.debug("Server already connected", { serverName });
       return;
     }
 
     try {
-      this.logger.info("Connecting to server", { serverName });
-      
-      await this.recoveryCoordinator.executeWithRecovery(
-        () => connection.connect(),
-        "connect",
-        `connection-${serverName}`,
-        { serverName }
-      );
-      
-      this.logger.info("Successfully connected to server", { serverName });
+      await connection.connect();
     } catch (error) {
-      const connectionError = new ConnectionError(
-        `Failed to connect to server: ${error instanceof Error ? error.message : String(error)}`,
-        serverName,
-        true,
-        { originalError: error }
-      );
-      
-      this.logger.error("Failed to connect to server", {
-        serverName,
-        error: connectionError.message,
-      }, connectionError);
-      
-      throw connectionError;
+      console.error(`Failed to connect to server "${serverName}":`, error);
+      throw error;
     }
   }
 
@@ -297,7 +189,6 @@
 
     try {
       await this._pool.start();
-      this._healthMonitor.start();
       this.isStarted = true;
 
       this.emit("started", {
@@ -320,7 +211,6 @@
 
     try {
       await this._pool.stop();
-      this._healthMonitor.stop();
       this.isStarted = false;
 
       this.emit("stopped", {
@@ -350,17 +240,13 @@
 
     this.servers[serverName] = config;
     await this._pool.addConnection(serverName, config);
-<<<<<<< HEAD
-
-=======
-    
+
     // Add to health monitor
     const connection = this._pool.getConnection(serverName);
     if (connection) {
       this._healthMonitor.addConnection(connection);
     }
-    
->>>>>>> f5c74f7b
+
     // Auto-connect if manager is started
     if (this.isStarted) {
       try {
@@ -387,7 +273,6 @@
     }
 
     await this._pool.removeConnection(serverName);
-    this._healthMonitor.removeConnection(serverName);
     delete this.servers[serverName];
 
     this.emit("serverRemoved", { serverName });
@@ -445,36 +330,6 @@
   }
 
   /**
-   * Setup health monitoring integration
-   */
-  private setupHealthMonitoring(): void {
-    // Forward health state changes to tool availability events
-    this._healthMonitor.on("stateChange", (result, previousState) => {
-      this.emit("serverHealthChanged", {
-        serverName: result.serverName,
-        newState: result.state,
-        previousState,
-        lastHealthyAt: result.lastHealthyAt,
-        error: result.error,
-      });
-
-      // Emit tool availability change events
-      if (result.state !== HealthState.HEALTHY && previousState === HealthState.HEALTHY) {
-        this.emit("serverToolsUnavailable", {
-          serverName: result.serverName,
-          reason: result.state,
-          error: result.error,
-        });
-      } else if (result.state === HealthState.HEALTHY && previousState !== HealthState.HEALTHY) {
-        this.emit("serverToolsAvailable", {
-          serverName: result.serverName,
-          recoveredFrom: previousState,
-        });
-      }
-    });
-  }
-
-  /**
    * Setup event forwarding from the pool
    */
   private setupPoolEventForwarding(): void {
