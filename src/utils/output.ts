--- conflicted
+++ resolved
@@ -352,11 +352,6 @@
   port?: number,
   host?: string
 ): void {
-<<<<<<< HEAD
-  // appName parameter is included for future use
-  void appName; // Suppress unused variable warning
-=======
->>>>>>> 12d0e225
   output.log(chalk.blue.bold("Server Configuration:"));
   output.log(chalk.white(`  Transport: ${chalk.yellow(transport)}`));
 
