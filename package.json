{
  "name": "meta-mcp",
  "version": "1.0.0",
  "description": "Meta-MCP proxy server for routing requests between clients and multiple underlying MCP servers",
  "main": "dist/index.js",
  "bin": {
    "meta-mcp": "dist/index.js"
  },
  "scripts": {
    "start": "node dist/index.js",
    "start:dev": "npm run build && node dist/index.js --debug",
    "start:http": "npm run build && node dist/index.js --http --debug",
    "test": "jest",
    "test:watch": "jest --watch",
    "test:coverage": "jest --coverage",
    "build": "tsc",
    "build:watch": "tsc --watch",
    "lint": "eslint src --ext .ts",
    "format": "prettier --write \"src/**/*.ts\""
  },
  "keywords": [],
  "author": "",
  "license": "ISC",
  "type": "commonjs",
  "devDependencies": {
    "@types/jest": "^30.0.0",
    "@types/node": "^24.0.12",
    "@types/uuid": "^10.0.0",
    "@typescript-eslint/eslint-plugin": "^8.36.0",
    "@typescript-eslint/parser": "^8.36.0",
    "eslint": "^9.30.1",
    "eslint-config-prettier": "^10.1.5",
    "eslint-plugin-prettier": "^5.5.1",
    "jest": "^30.0.4",
    "prettier": "^3.6.2",
    "ts-jest": "^29.4.0",
    "typescript": "^5.8.3"
  },
  "dependencies": {
    "@modelcontextprotocol/sdk": "^1.15.1",
<<<<<<< HEAD
    "@types/chalk": "^0.4.31",
    "chalk": "^5.4.1",
    "commander": "^14.0.0",
=======
    "@types/express": "^5.0.3",
    "express": "^5.1.0",
>>>>>>> bcd80b85
    "uuid": "^11.0.2"
  }
}<|MERGE_RESOLUTION|>--- conflicted
+++ resolved
@@ -38,14 +38,11 @@
   },
   "dependencies": {
     "@modelcontextprotocol/sdk": "^1.15.1",
-<<<<<<< HEAD
     "@types/chalk": "^0.4.31",
+    "@types/express": "^5.0.3",
     "chalk": "^5.4.1",
     "commander": "^14.0.0",
-=======
-    "@types/express": "^5.0.3",
     "express": "^5.1.0",
->>>>>>> bcd80b85
     "uuid": "^11.0.2"
   }
 }