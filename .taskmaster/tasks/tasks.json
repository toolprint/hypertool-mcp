--- conflicted
+++ resolved
@@ -405,11 +405,7 @@
     ],
     "metadata": {
       "created": "2025-07-09T21:55:09.811Z",
-<<<<<<< HEAD
       "updated": "2025-07-23T19:33:03.609Z",
-=======
-      "updated": "2025-07-23T17:02:59.768Z",
->>>>>>> 12d0e225
       "description": "Tasks for master context"
     }
   }
